/**
 * Copyright (c) 2014, Facebook, Inc.
 * All rights reserved.
 *
 * This source code is licensed under the BSD-style license found in the
 * LICENSE file in the root directory of this source tree. An additional grant
 * of patent rights can be found in the PATENTS file in the same directory.
 */


<<<<<<< HEAD
  var CSS_UNDEFINED;

  var CSS_FLEX_DIRECTION_ROW = 'row';
  var CSS_FLEX_DIRECTION_COLUMN = 'column';

  // var CSS_JUSTIFY_FLEX_START = 'flex-start';
  var CSS_JUSTIFY_CENTER = 'center';
  var CSS_JUSTIFY_FLEX_END = 'flex-end';
  var CSS_JUSTIFY_SPACE_BETWEEN = 'space-between';
  var CSS_JUSTIFY_SPACE_AROUND = 'space-around';

  var CSS_ALIGN_FLEX_START = 'flex-start';
  var CSS_ALIGN_CENTER = 'center';
  // var CSS_ALIGN_FLEX_END = 'flex-end';
  var CSS_ALIGN_STRETCH = 'stretch';

  var CSS_POSITION_RELATIVE = 'relative';
  var CSS_POSITION_ABSOLUTE = 'absolute';

  var leading = {
    row: 'left',
    column: 'top'
  };
  var trailing = {
    row: 'right',
    column: 'bottom'
  };
  var pos = {
    row: 'left',
    column: 'top'
  };
  var dim = {
    row: 'width',
    column: 'height'
  };

=======
var computeLayout = (function() {
>>>>>>> b99ce373
  function capitalizeFirst(str) {
    return str.charAt(0).toUpperCase() + str.slice(1);
  }

  function getSpacing(node, type, suffix, location) {
    var key = type + capitalizeFirst(location) + suffix;
    if (key in node.style) {
      return node.style[key];
    }

    key = type + suffix;
    if (key in node.style) {
      return node.style[key];
    }

    return 0;
  }
  function fillNodes(node) {
    node.layout = {
      width: undefined,
      height: undefined,
      top: 0,
      left: 0
    };
    if (!node.style) {
      node.style = {};
    }

    if (!node.children || node.style.measure) {
      node.children = [];
    }
    node.children.forEach(fillNodes);
    return node;
  }

  function extractNodes(node) {
    var layout = node.layout;
    delete node.layout;
    if (node.children && node.children.length > 0) {
      layout.children = node.children.map(extractNodes);
    } else {
      delete node.children;
    }
    return layout;
  }

  function getPositiveSpacing(node, type, suffix, location) {
    var key = type + capitalizeFirst(location) + suffix;
    if (key in node.style && node.style[key] >= 0) {
      return node.style[key];
    }

    key = type + suffix;
    if (key in node.style && node.style[key] >= 0) {
      return node.style[key];
    }

    return 0;
  }

  function isUndefined(value) {
    return value === undefined;
  }

  function getMargin(node, location) {
    return getSpacing(node, 'margin', '', location);
  }

  function getPadding(node, location) {
    return getPositiveSpacing(node, 'padding', '', location);
  }

  function getBorder(node, location) {
    return getPositiveSpacing(node, 'border', 'Width', location);
  }

  function getPaddingAndBorder(node, location) {
    return getPadding(node, location) + getBorder(node, location);
  }

  function getMarginAxis(node, axis) {
    return getMargin(node, leading[axis]) + getMargin(node, trailing[axis]);
  }

  function getPaddingAndBorderAxis(node, axis) {
    return getPaddingAndBorder(node, leading[axis]) + getPaddingAndBorder(node, trailing[axis]);
  }

  function getJustifyContent(node) {
    if ('justifyContent' in node.style) {
      return node.style.justifyContent;
    }
    return 'flex-start';
  }

  function getAlignItem(node, child) {
    if ('alignSelf' in child.style) {
      return child.style.alignSelf;
    }
    if ('alignItems' in node.style) {
      return node.style.alignItems;
    }
    return 'stretch';
  }

  function getFlexDirection(node) {
    if ('flexDirection' in node.style) {
      return node.style.flexDirection;
    }
    return 'column';
  }

  function getPositionType(node) {
    if ('position' in node.style) {
      return node.style.position;
    }
    return 'relative';
  }

  function getFlex(node) {
    return node.style.flex;
  }

  function isFlex(node) {
    return (
      getPositionType(node) === CSS_POSITION_RELATIVE &&
      getFlex(node) > 0
    );
  }

  function isFlexWrap(node) {
    return node.style.flexWrap === 'wrap';
  }

  function getDimWithMargin(node, axis) {
    return node.layout[dim[axis]] + getMarginAxis(node, axis);
  }

  function isDimDefined(node, axis) {
    return !isUndefined(node.style[dim[axis]]) && node.style[dim[axis]] >= 0;
  }

  function isPosDefined(node, pos) {
    return !isUndefined(node.style[pos]);
  }

  function isMeasureDefined(node) {
    return 'measure' in node.style;
  }

  function getPosition(node, pos) {
    if (pos in node.style) {
      return node.style[pos];
    }
    return 0;
  }

  function fmaxf(a, b) {
    if (a > b) {
      return a;
    }
    return b;
  }

  // When the user specifically sets a value for width or height
  function setDimensionFromStyle(node, axis) {
    // The parent already computed us a width or height. We just skip it
    if (!isUndefined(node.layout[dim[axis]])) {
      return;
    }
    // We only run if there's a width or height defined
    if (!isDimDefined(node, axis)) {
      return;
    }

    // The dimensions can never be smaller than the padding and border
    node.layout[dim[axis]] = fmaxf(
      node.style[dim[axis]],
      getPaddingAndBorderAxis(node, axis)
    );
  }

  // If both left and right are defined, then use left. Otherwise return
  // +left or -right depending on which is defined.
  function getRelativePosition(node, axis) {
    if (leading[axis] in node.style) {
      return getPosition(node, leading[axis]);
    }
    return -getPosition(node, trailing[axis]);
  }

<<<<<<< HEAD
  return function layoutNode(node, parentMaxWidth) {
=======
  var leading = {
    row: 'left',
    column: 'top'
  };
  var trailing = {
    row: 'right',
    column: 'bottom'
  };
  var pos = {
    row: 'left',
    column: 'top'
  };
  var dim = {
    row: 'width',
    column: 'height'
  };

  function fmaxf(a, b) {
    if (a > b) {
      return a;
    }
    return b;
  }

  function layoutNode(node, parentMaxWidth) {
>>>>>>> b99ce373
    var/*css_flex_direction_t*/ mainAxis = getFlexDirection(node);
    var/*css_flex_direction_t*/ crossAxis = mainAxis === CSS_FLEX_DIRECTION_ROW ?
      CSS_FLEX_DIRECTION_COLUMN :
      CSS_FLEX_DIRECTION_ROW;

    // Handle width and height style attributes
    setDimensionFromStyle(node, mainAxis);
    setDimensionFromStyle(node, crossAxis);

    // The position is set by the parent, but we need to complete it with a
    // delta composed of the margin and left/top/right/bottom
    node.layout[leading[mainAxis]] += getMargin(node, leading[mainAxis]) +
      getRelativePosition(node, mainAxis);
    node.layout[leading[crossAxis]] += getMargin(node, leading[crossAxis]) +
      getRelativePosition(node, crossAxis);

    if (isMeasureDefined(node)) {
      var/*float*/ width = CSS_UNDEFINED;
      if (isDimDefined(node, CSS_FLEX_DIRECTION_ROW)) {
        width = node.style.width;
      } else if (!isUndefined(node.layout[dim[CSS_FLEX_DIRECTION_ROW]])) {
        width = node.layout[dim[CSS_FLEX_DIRECTION_ROW]];
      } else {
        width = parentMaxWidth -
          getMarginAxis(node, CSS_FLEX_DIRECTION_ROW);
      }
      width -= getPaddingAndBorderAxis(node, CSS_FLEX_DIRECTION_ROW);

      // We only need to give a dimension for the text if we haven't got any
      // for it computed yet. It can either be from the style attribute or because
      // the element is flexible.
      var/*bool*/ isRowUndefined = !isDimDefined(node, CSS_FLEX_DIRECTION_ROW) &&
        isUndefined(node.layout[dim[CSS_FLEX_DIRECTION_ROW]]);
      var/*bool*/ isColumnUndefined = !isDimDefined(node, CSS_FLEX_DIRECTION_COLUMN) &&
        isUndefined(node.layout[dim[CSS_FLEX_DIRECTION_COLUMN]]);

      // Let's not measure the text if we already know both dimensions
      if (isRowUndefined || isColumnUndefined) {
        var/*css_dim_t*/ measureDim = node.style.measure(
          /*(c)!node->context,*/
          width
        );
        if (isRowUndefined) {
          node.layout.width = measureDim.width +
            getPaddingAndBorderAxis(node, CSS_FLEX_DIRECTION_ROW);
        }
        if (isColumnUndefined) {
          node.layout.height = measureDim.height +
            getPaddingAndBorderAxis(node, CSS_FLEX_DIRECTION_COLUMN);
        }
      }
      return;
    }

    var/*int*/ i;
    var/*int*/ ii;
    var/*css_node_t**/ child;
    var/*css_flex_direction_t*/ axis;

    // Pre-fill some dimensions straight from the parent
    for (i = 0; i < node.children.length; ++i) {
      child = node.children[i];
      // Pre-fill cross axis dimensions when the child is using stretch before
      // we call the recursive layout pass
      if (getAlignItem(node, child) === CSS_ALIGN_STRETCH &&
          getPositionType(child) === CSS_POSITION_RELATIVE &&
          !isUndefined(node.layout[dim[crossAxis]]) &&
          !isDimDefined(child, crossAxis)) {
        child.layout[dim[crossAxis]] = fmaxf(
          node.layout[dim[crossAxis]] -
            getPaddingAndBorderAxis(node, crossAxis) -
            getMarginAxis(child, crossAxis),
          // You never want to go smaller than padding
          getPaddingAndBorderAxis(child, crossAxis)
        );
      } else if (getPositionType(child) === CSS_POSITION_ABSOLUTE) {
        // Pre-fill dimensions when using absolute position and both offsets for the axis are defined (either both
        // left and right or top and bottom).
        for (ii = 0; ii < 2; ii++) {
          axis = (ii !== 0) ? CSS_FLEX_DIRECTION_ROW : CSS_FLEX_DIRECTION_COLUMN;
          if (!isUndefined(node.layout[dim[axis]]) &&
              !isDimDefined(child, axis) &&
              isPosDefined(child, leading[axis]) &&
              isPosDefined(child, trailing[axis])) {
            child.layout[dim[axis]] = fmaxf(
              node.layout[dim[axis]] -
              getPaddingAndBorderAxis(node, axis) -
              getMarginAxis(child, axis) -
              getPosition(child, leading[axis]) -
              getPosition(child, trailing[axis]),
              // You never want to go smaller than padding
              getPaddingAndBorderAxis(child, axis)
            );
          }
        }
      }
    }

    var/*float*/ definedMainDim = CSS_UNDEFINED;
    if (!isUndefined(node.layout[dim[mainAxis]])) {
      definedMainDim = node.layout[dim[mainAxis]] -
          getPaddingAndBorderAxis(node, mainAxis);
    }

    // We want to execute the next two loops one per line with flex-wrap
    var/*int*/ startLine = 0;
    var/*int*/ endLine = 0;
    // var/*int*/ nextOffset = 0;
    var/*int*/ alreadyComputedNextLayout = 0;
    // We aggregate the total dimensions of the container in those two variables
    var/*float*/ linesCrossDim = 0;
    var/*float*/ linesMainDim = 0;
    while (endLine < node.children.length) {
      // <Loop A> Layout non flexible children and count children by type

      // mainContentDim is accumulation of the dimensions and margin of all the
      // non flexible children. This will be used in order to either set the
      // dimensions of the node if none already exist, or to compute the
      // remaining space left for the flexible children.
      var/*float*/ mainContentDim = 0;

      // There are three kind of children, non flexible, flexible and absolute.
      // We need to know how many there are in order to distribute the space.
      var/*int*/ flexibleChildrenCount = 0;
      var/*float*/ totalFlexible = 0;
      var/*int*/ nonFlexibleChildrenCount = 0;

      var/*float*/ maxWidth;
      for (i = startLine; i < node.children.length; ++i) {
        child = node.children[i];
        var/*float*/ nextContentDim = 0;

        // It only makes sense to consider a child flexible if we have a computed
        // dimension for the node.
        if (!isUndefined(node.layout[dim[mainAxis]]) && isFlex(child)) {
          flexibleChildrenCount++;
          totalFlexible += getFlex(child);

          // Even if we don't know its exact size yet, we already know the padding,
          // border and margin. We'll use this partial information to compute the
          // remaining space.
          nextContentDim = getPaddingAndBorderAxis(child, mainAxis) +
            getMarginAxis(child, mainAxis);

        } else {
          maxWidth = CSS_UNDEFINED;
          if (mainAxis !== CSS_FLEX_DIRECTION_ROW) {
            maxWidth = parentMaxWidth -
              getMarginAxis(node, CSS_FLEX_DIRECTION_ROW) -
              getPaddingAndBorderAxis(node, CSS_FLEX_DIRECTION_ROW);

            if (isDimDefined(node, CSS_FLEX_DIRECTION_ROW)) {
              maxWidth = node.layout[dim[CSS_FLEX_DIRECTION_ROW]] -
                getPaddingAndBorderAxis(node, CSS_FLEX_DIRECTION_ROW);
            }
          }

          // This is the main recursive call. We layout non flexible children.
          if (alreadyComputedNextLayout === 0) {
            layoutNode(child, maxWidth);
          }

          // Absolute positioned elements do not take part of the layout, so we
          // don't use them to compute mainContentDim
          if (getPositionType(child) === CSS_POSITION_RELATIVE) {
            nonFlexibleChildrenCount++;
            // At this point we know the final size and margin of the element.
            nextContentDim = getDimWithMargin(child, mainAxis);
          }
        }

        // The element we are about to add would make us go to the next line
        if (isFlexWrap(node) &&
            !isUndefined(node.layout[dim[mainAxis]]) &&
            mainContentDim + nextContentDim > definedMainDim &&
            // If there's only one element, then it's bigger than the content
            // and needs its own line
            i !== startLine) {
          alreadyComputedNextLayout = 1;
          break;
        }
        alreadyComputedNextLayout = 0;
        mainContentDim += nextContentDim;
        endLine = i + 1;
      }

      // <Loop B> Layout flexible children and allocate empty space

      // In order to position the elements in the main axis, we have two
      // controls. The space between the beginning and the first element
      // and the space between each two elements.
      var/*float*/ leadingMainDim = 0;
      var/*float*/ betweenMainDim = 0;

      // The remaining available space that needs to be allocated
      var/*float*/ remainingMainDim = 0;
      if (!isUndefined(node.layout[dim[mainAxis]])) {
        remainingMainDim = definedMainDim - mainContentDim;
      } else {
        remainingMainDim = fmaxf(mainContentDim, 0) - mainContentDim;
      }

      // If there are flexible children in the mix, they are going to fill the
      // remaining space
      if (flexibleChildrenCount !== 0) {
        var/*float*/ flexibleMainDim = remainingMainDim / totalFlexible;

        // The non flexible children can overflow the container, in this case
        // we should just assume that there is no space available.
        if (flexibleMainDim < 0) {
          flexibleMainDim = 0;
        }
        // We iterate over the full array and only apply the action on flexible
        // children. This is faster than actually allocating a new array that
        // contains only flexible children.
        for (i = startLine; i < endLine; ++i) {
          child = node.children[i];
          if (isFlex(child)) {
            // At this point we know the final size of the element in the main
            // dimension
            child.layout[dim[mainAxis]] = flexibleMainDim * getFlex(child) +
              getPaddingAndBorderAxis(child, mainAxis);

            maxWidth = CSS_UNDEFINED;
            if (isDimDefined(node, CSS_FLEX_DIRECTION_ROW)) {
              maxWidth = node.layout[dim[CSS_FLEX_DIRECTION_ROW]] -
                getPaddingAndBorderAxis(node, CSS_FLEX_DIRECTION_ROW);
            } else if (mainAxis !== CSS_FLEX_DIRECTION_ROW) {
              maxWidth = parentMaxWidth -
                getMarginAxis(node, CSS_FLEX_DIRECTION_ROW) -
                getPaddingAndBorderAxis(node, CSS_FLEX_DIRECTION_ROW);
            }

            // And we recursively call the layout algorithm for this child
            layoutNode(child, maxWidth);
          }
        }

      // We use justifyContent to figure out how to allocate the remaining
      // space available
      } else {
        var/*css_justify_t*/ justifyContent = getJustifyContent(node);
        if (justifyContent === CSS_JUSTIFY_CENTER) {
          leadingMainDim = remainingMainDim / 2;
        } else if (justifyContent === CSS_JUSTIFY_FLEX_END) {
          leadingMainDim = remainingMainDim;
        } else if (justifyContent === CSS_JUSTIFY_SPACE_BETWEEN) {
          remainingMainDim = fmaxf(remainingMainDim, 0);
          if (flexibleChildrenCount + nonFlexibleChildrenCount - 1 !== 0) {
            betweenMainDim = remainingMainDim /
              (flexibleChildrenCount + nonFlexibleChildrenCount - 1);
          } else {
            betweenMainDim = 0;
          }
        } else if (justifyContent === CSS_JUSTIFY_SPACE_AROUND) {
          // Space on the edges is half of the space between elements
          betweenMainDim = remainingMainDim /
            (flexibleChildrenCount + nonFlexibleChildrenCount);
          leadingMainDim = betweenMainDim / 2;
        }
      }

      // <Loop C> Position elements in the main axis and compute dimensions

      // At this point, all the children have their dimensions set. We need to
      // find their position. In order to do that, we accumulate data in
      // variables that are also useful to compute the total dimensions of the
      // container!
      var/*float*/ crossDim = 0;
      var/*float*/ mainDim = leadingMainDim +
        getPaddingAndBorder(node, leading[mainAxis]);

      for (i = startLine; i < endLine; ++i) {
        child = node.children[i];

        if (getPositionType(child) === CSS_POSITION_ABSOLUTE &&
            isPosDefined(child, leading[mainAxis])) {
          // In case the child is position absolute and has left/top being
          // defined, we override the position to whatever the user said
          // (and margin/border).
          child.layout[pos[mainAxis]] = getPosition(child, leading[mainAxis]) +
            getBorder(node, leading[mainAxis]) +
            getMargin(child, leading[mainAxis]);
        } else {
          // If the child is position absolute (without top/left) or relative,
          // we put it at the current accumulated offset.
          child.layout[pos[mainAxis]] += mainDim;
        }

        // Now that we placed the element, we need to update the variables
        // We only need to do that for relative elements. Absolute elements
        // do not take part in that phase.
        if (getPositionType(child) === CSS_POSITION_RELATIVE) {
          // The main dimension is the sum of all the elements dimension plus
          // the spacing.
          mainDim += betweenMainDim + getDimWithMargin(child, mainAxis);
          // The cross dimension is the max of the elements dimension since there
          // can only be one element in that cross dimension.
          crossDim = fmaxf(crossDim, getDimWithMargin(child, crossAxis));
        }
      }

      var/*float*/ containerMainAxis = node.layout[dim[mainAxis]];
      // If the user didn't specify a width or height, and it has not been set
      // by the container, then we set it via the children.
      if (isUndefined(containerMainAxis)) {
        containerMainAxis = fmaxf(
          // We're missing the last padding at this point to get the final
          // dimension
          mainDim + getPaddingAndBorder(node, trailing[mainAxis]),
          // We can never assign a width smaller than the padding and borders
          getPaddingAndBorderAxis(node, mainAxis)
        );
      }

      var/*float*/ containerCrossAxis = node.layout[dim[crossAxis]];
      if (isUndefined(node.layout[dim[crossAxis]])) {
        containerCrossAxis = fmaxf(
          // For the cross dim, we add both sides at the end because the value
          // is aggregate via a max function. Intermediate negative values
          // can mess this computation otherwise
          crossDim + getPaddingAndBorderAxis(node, crossAxis),
          getPaddingAndBorderAxis(node, crossAxis)
        );
      }

      // <Loop D> Position elements in the cross axis

      for (i = startLine; i < endLine; ++i) {
        child = node.children[i];

        if (getPositionType(child) === CSS_POSITION_ABSOLUTE &&
            isPosDefined(child, leading[crossAxis])) {
          // In case the child is absolutely positionned and has a
          // top/left/bottom/right being set, we override all the previously
          // computed positions to set it correctly.
          child.layout[pos[crossAxis]] = getPosition(child, leading[crossAxis]) +
            getBorder(node, leading[crossAxis]) +
            getMargin(child, leading[crossAxis]);

        } else {
          var/*float*/ leadingCrossDim = getPaddingAndBorder(node, leading[crossAxis]);

          // For a relative children, we're either using alignItems (parent) or
          // alignSelf (child) in order to determine the position in the cross axis
          if (getPositionType(child) === CSS_POSITION_RELATIVE) {
            var/*css_align_t*/ alignItem = getAlignItem(node, child);
            if (alignItem === CSS_ALIGN_STRETCH) {
              // You can only stretch if the dimension has not already been set
              // previously.
              if (!isDimDefined(child, crossAxis)) {
                child.layout[dim[crossAxis]] = fmaxf(
                  containerCrossAxis -
                    getPaddingAndBorderAxis(node, crossAxis) -
                    getMarginAxis(child, crossAxis),
                  // You never want to go smaller than padding
                  getPaddingAndBorderAxis(child, crossAxis)
                );
              }
            } else if (alignItem !== CSS_ALIGN_FLEX_START) {
              // The remaining space between the parent dimensions+padding and child
              // dimensions+margin.
              var/*float*/ remainingCrossDim = containerCrossAxis -
                getPaddingAndBorderAxis(node, crossAxis) -
                getDimWithMargin(child, crossAxis);

              if (alignItem === CSS_ALIGN_CENTER) {
                leadingCrossDim += remainingCrossDim / 2;
              } else { // CSS_ALIGN_FLEX_END
                leadingCrossDim += remainingCrossDim;
              }
            }
          }

          // And we apply the position
          child.layout[pos[crossAxis]] += linesCrossDim + leadingCrossDim;
        }
      }

      linesCrossDim += crossDim;
      linesMainDim = fmaxf(linesMainDim, mainDim);
      startLine = endLine;
    }

    // If the user didn't specify a width or height, and it has not been set
    // by the container, then we set it via the children.
    if (isUndefined(node.layout[dim[mainAxis]])) {
      node.layout[dim[mainAxis]] = fmaxf(
        // We're missing the last padding at this point to get the final
        // dimension
        linesMainDim + getPaddingAndBorder(node, trailing[mainAxis]),
        // We can never assign a width smaller than the padding and borders
        getPaddingAndBorderAxis(node, mainAxis)
      );
    }

    if (isUndefined(node.layout[dim[crossAxis]])) {
      node.layout[dim[crossAxis]] = fmaxf(
        // For the cross dim, we add both sides at the end because the value
        // is aggregate via a max function. Intermediate negative values
        // can mess this computation otherwise
        linesCrossDim + getPaddingAndBorderAxis(node, crossAxis),
        getPaddingAndBorderAxis(node, crossAxis)
      );
    }

    // <Loop E> Calculate dimensions for absolutely positioned elements

    for (i = 0; i < node.children.length; ++i) {
      child = node.children[i];
      if (getPositionType(child) === CSS_POSITION_ABSOLUTE) {
        // Pre-fill dimensions when using absolute position and both offsets for the axis are defined (either both
        // left and right or top and bottom).
        for (ii = 0; ii < 2; ii++) {
          axis = (ii !== 0) ? CSS_FLEX_DIRECTION_ROW : CSS_FLEX_DIRECTION_COLUMN;
          if (!isUndefined(node.layout[dim[axis]]) &&
              !isDimDefined(child, axis) &&
              isPosDefined(child, leading[axis]) &&
              isPosDefined(child, trailing[axis])) {
            child.layout[dim[axis]] = fmaxf(
              node.layout[dim[axis]] -
              getPaddingAndBorderAxis(node, axis) -
              getMarginAxis(child, axis) -
              getPosition(child, leading[axis]) -
              getPosition(child, trailing[axis]),
              // You never want to go smaller than padding
              getPaddingAndBorderAxis(child, axis)
            );
          }
        }
        for (ii = 0; ii < 2; ii++) {
          axis = (ii !== 0) ? CSS_FLEX_DIRECTION_ROW : CSS_FLEX_DIRECTION_COLUMN;
          if (isPosDefined(child, trailing[axis]) &&
              !isPosDefined(child, leading[axis])) {
            child.layout[leading[axis]] =
              node.layout[dim[axis]] -
              child.layout[dim[axis]] -
              getPosition(child, trailing[axis]);
          }
        }
      }
    }
  }

  var CSS_UNDEFINED = undefined;

  var CSS_FLEX_DIRECTION_ROW = 'row';
  var CSS_FLEX_DIRECTION_COLUMN = 'column';

  var CSS_JUSTIFY_FLEX_START = 'flex-start';
  var CSS_JUSTIFY_CENTER = 'center';
  var CSS_JUSTIFY_FLEX_END = 'flex-end';
  var CSS_JUSTIFY_SPACE_BETWEEN = 'space-between';
  var CSS_JUSTIFY_SPACE_AROUND = 'space-around';

  var CSS_ALIGN_FLEX_START = 'flex-start';
  var CSS_ALIGN_CENTER = 'center';
  var CSS_ALIGN_FLEX_END = 'flex-end';
  var CSS_ALIGN_STRETCH = 'stretch';

  var CSS_POSITION_RELATIVE = 'relative';
  var CSS_POSITION_ABSOLUTE = 'absolute';

  return {
    computeLayout: layoutNode,
    fillNodes: fillNodes,
    extractNodes: extractNodes
  }
})();

<<<<<<< HEAD
if (typeof module === 'object') {
  module.exports = computeLayout;
}
=======
// UMD (Universal Module Definition)
// See https://github.com/umdjs/umd for reference
(function (root, factory) {
  if (typeof define === 'function' && define.amd) {
    // AMD. Register as an anonymous module.
    define([], factory);
  } else if (typeof exports === 'object') {
    // Node. Does not work with strict CommonJS, but
    // only CommonJS-like environments that support module.exports,
    // like Node.
    module.exports = factory();
  } else {
    // Browser globals (root is window)
    root.returnExports = factory();
  }
}(this, function () {
  return computeLayout;
}));
>>>>>>> b99ce373
<|MERGE_RESOLUTION|>--- conflicted
+++ resolved
@@ -7,8 +7,8 @@
  * of patent rights can be found in the PATENTS file in the same directory.
  */
 
-
-<<<<<<< HEAD
+var computeLayout = (function() {
+
   var CSS_UNDEFINED;
 
   var CSS_FLEX_DIRECTION_ROW = 'row';
@@ -45,9 +45,6 @@
     column: 'height'
   };
 
-=======
-var computeLayout = (function() {
->>>>>>> b99ce373
   function capitalizeFirst(str) {
     return str.charAt(0).toUpperCase() + str.slice(1);
   }
@@ -239,35 +236,8 @@
     return -getPosition(node, trailing[axis]);
   }
 
-<<<<<<< HEAD
-  return function layoutNode(node, parentMaxWidth) {
-=======
-  var leading = {
-    row: 'left',
-    column: 'top'
-  };
-  var trailing = {
-    row: 'right',
-    column: 'bottom'
-  };
-  var pos = {
-    row: 'left',
-    column: 'top'
-  };
-  var dim = {
-    row: 'width',
-    column: 'height'
-  };
-
-  function fmaxf(a, b) {
-    if (a > b) {
-      return a;
-    }
-    return b;
-  }
-
   function layoutNode(node, parentMaxWidth) {
->>>>>>> b99ce373
+
     var/*css_flex_direction_t*/ mainAxis = getFlexDirection(node);
     var/*css_flex_direction_t*/ crossAxis = mainAxis === CSS_FLEX_DIRECTION_ROW ?
       CSS_FLEX_DIRECTION_COLUMN :
@@ -712,37 +682,13 @@
     }
   }
 
-  var CSS_UNDEFINED = undefined;
-
-  var CSS_FLEX_DIRECTION_ROW = 'row';
-  var CSS_FLEX_DIRECTION_COLUMN = 'column';
-
-  var CSS_JUSTIFY_FLEX_START = 'flex-start';
-  var CSS_JUSTIFY_CENTER = 'center';
-  var CSS_JUSTIFY_FLEX_END = 'flex-end';
-  var CSS_JUSTIFY_SPACE_BETWEEN = 'space-between';
-  var CSS_JUSTIFY_SPACE_AROUND = 'space-around';
-
-  var CSS_ALIGN_FLEX_START = 'flex-start';
-  var CSS_ALIGN_CENTER = 'center';
-  var CSS_ALIGN_FLEX_END = 'flex-end';
-  var CSS_ALIGN_STRETCH = 'stretch';
-
-  var CSS_POSITION_RELATIVE = 'relative';
-  var CSS_POSITION_ABSOLUTE = 'absolute';
-
   return {
     computeLayout: layoutNode,
     fillNodes: fillNodes,
     extractNodes: extractNodes
-  }
+  };
 })();
 
-<<<<<<< HEAD
-if (typeof module === 'object') {
-  module.exports = computeLayout;
-}
-=======
 // UMD (Universal Module Definition)
 // See https://github.com/umdjs/umd for reference
 (function (root, factory) {
@@ -760,5 +706,4 @@
   }
 }(this, function () {
   return computeLayout;
-}));
->>>>>>> b99ce373
+}));