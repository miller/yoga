--- conflicted
+++ resolved
@@ -105,13 +105,8 @@
 
 static int test_ran_count = 0;
 void test(const char *name, css_node_t *style, css_node_t *expected_layout) {
-<<<<<<< HEAD
   ++test_ran_count;
-
-  layoutNode(style, CSS_UNDEFINED);
-=======
-  layoutNode(style, CSS_UNDEFINED, -1);
->>>>>>> 0e47d8a9
+  layoutNode(style, CSS_UNDEFINED, (css_direction_t)-1);
 
   if (!are_layout_equal(style, expected_layout)) {
     printf("%sF%s", "\x1B[31m", "\x1B[0m");
